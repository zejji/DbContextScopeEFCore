<Project Sdk="Microsoft.NET.Sdk">

  <PropertyGroup>
    <TargetFrameworks>net8.0</TargetFrameworks>
    <Nullable>enable</Nullable>
    <IsPackable>false</IsPackable>
  </PropertyGroup>

  <ItemGroup>
    <PackageReference Include="FluentAssertions" Version="7.0.0-alpha.3" />
    <PackageReference Include="Microsoft.EntityFrameworkCore.Sqlite" Version="8.0.0" />
    <PackageReference Include="Microsoft.NET.Test.Sdk" Version="17.9.0-preview-23577-04" />
    <PackageReference Include="System.Dynamic.Runtime" Version="4.3.0" />
<<<<<<< HEAD
    <PackageReference Include="xunit" Version="2.6.4" />
    <PackageReference Include="xunit.runner.visualstudio" Version="2.5.5">
=======
    <PackageReference Include="xunit" Version="2.6.2" />
    <PackageReference Include="xunit.runner.visualstudio" Version="2.5.6">
>>>>>>> 7e661a2c
      <IncludeAssets>runtime; build; native; contentfiles; analyzers; buildtransitive</IncludeAssets>
      <PrivateAssets>all</PrivateAssets>
    </PackageReference>
    <PackageReference Include="coverlet.collector" Version="6.0.0">
      <IncludeAssets>runtime; build; native; contentfiles; analyzers; buildtransitive</IncludeAssets>
      <PrivateAssets>all</PrivateAssets>
    </PackageReference>
  </ItemGroup>

  <ItemGroup>
    <ProjectReference Include="..\DbContextScope\DbContextScope.csproj" />
  </ItemGroup>

</Project><|MERGE_RESOLUTION|>--- conflicted
+++ resolved
@@ -11,13 +11,8 @@
     <PackageReference Include="Microsoft.EntityFrameworkCore.Sqlite" Version="8.0.0" />
     <PackageReference Include="Microsoft.NET.Test.Sdk" Version="17.9.0-preview-23577-04" />
     <PackageReference Include="System.Dynamic.Runtime" Version="4.3.0" />
-<<<<<<< HEAD
     <PackageReference Include="xunit" Version="2.6.4" />
-    <PackageReference Include="xunit.runner.visualstudio" Version="2.5.5">
-=======
-    <PackageReference Include="xunit" Version="2.6.2" />
     <PackageReference Include="xunit.runner.visualstudio" Version="2.5.6">
->>>>>>> 7e661a2c
       <IncludeAssets>runtime; build; native; contentfiles; analyzers; buildtransitive</IncludeAssets>
       <PrivateAssets>all</PrivateAssets>
     </PackageReference>
