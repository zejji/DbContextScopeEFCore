--- conflicted
+++ resolved
@@ -11,13 +11,8 @@
     <PackageReference Include="Microsoft.EntityFrameworkCore.Sqlite" Version="8.0.2" />
     <PackageReference Include="Microsoft.NET.Test.Sdk" Version="17.9.0" />
     <PackageReference Include="System.Dynamic.Runtime" Version="4.3.0" />
-<<<<<<< HEAD
-    <PackageReference Include="xunit" Version="2.6.6" />
+    <PackageReference Include="xunit" Version="2.7.0" />
     <PackageReference Include="xunit.runner.visualstudio" Version="2.5.7">
-=======
-    <PackageReference Include="xunit" Version="2.7.0" />
-    <PackageReference Include="xunit.runner.visualstudio" Version="2.5.6">
->>>>>>> 7b90d1e3
       <IncludeAssets>runtime; build; native; contentfiles; analyzers; buildtransitive</IncludeAssets>
       <PrivateAssets>all</PrivateAssets>
     </PackageReference>
